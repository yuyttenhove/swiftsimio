--- conflicted
+++ resolved
@@ -12,7 +12,6 @@
     slice_gas,
 )
 from swiftsimio.visualisation.volume_render import render_gas
-<<<<<<< HEAD
 from swiftsimio.visualisation.volume_render import scatter as volume_scatter
 from swiftsimio.visualisation.power_spectrum import (
     deposit,
@@ -20,14 +19,12 @@
     render_to_deposit,
     folded_depositions_to_power_spectrum,
 )
-from swiftsimio.visualisation.projection_backends import backends, backends_parallel
 from swiftsimio.visualisation.smoothing_length_generation import (
     generate_smoothing_lengths,
-=======
+)
 from swiftsimio.visualisation.projection_backends import (
     backends as projection_backends,
     backends_parallel as projection_backends_parallel,
->>>>>>> fda13e2a
 )
 from swiftsimio.visualisation.slice_backends import (
     backends as slice_backends,
