"""
Loading functions and objects that use masked information from the SWIFT
snapshots.
"""

import warnings

import unyt
import h5py

import numpy as np

from swiftsimio import SWIFTMetadata

from swiftsimio.objects import InvalidSnapshot

from swiftsimio.accelerated import ranges_from_array
from typing import Dict


class SWIFTMask(object):
    """
    Main masking object. This can have masks for any present particle field in it.
    Pass in the SWIFTMetadata.
    """
    
    group_mapping: dict | None = None
    group_size_mapping: dict | None = None

    def __init__(self, metadata: SWIFTMetadata, spatial_only=True):
        """
        SWIFTMask constructor

        Takes the SWIFT metadata and enables individual property-by-property masking
        when reading from snapshots. Please note that when masking like this
        order-in-file is not preserved, i.e. the 7th particle may not be the
        7th particle in the file.

        Parameters
        ----------
        metadata : SWIFTMetadata
            Metadata specifying masking for reading of snapshots

        spatial_only : bool, optional
            If True (the default), you can only constrain spatially.
            However, this is significantly faster and considerably
            more memory efficient (~ bytes per cell, rather than
            ~ bytes per particle).

        """

        self.metadata = metadata
        self.units = metadata.units
        self.spatial_only = spatial_only

        if not self.metadata.masking_valid:
            raise NotImplementedError(
                f"Masking not supported for {self.metadata.output_type} filetype"
            )

        if self.metadata.partial_snapshot:
            raise InvalidSnapshot(
                "You cannot use masks on partial snapshots. Please use the virtual "
                "file generated by SWIFT (use snapshot.hdf5, not snapshot.0.hdf5)."
            )

        self._unpack_cell_metadata()

        if not spatial_only:
            self._generate_empty_masks()

    def _generate_mapping_dictionary(self) -> dict[str, str]:
        """
        Creates cross-links between 'group names' and their underlying cell metadata
        names. Allows for pointers to be used instead of re-creating masks.
        """

        if self.group_mapping is not None:
            return self.group_mapping

        if self.metadata.shared_cell_counts is None:
            # Each and every particle type has its own cell counts, offsets,
            # and hence masks.
            self.group_mapping = {
                group: f"_{group}" for group in self.metadata.present_group_names
            }
        else:
            # We actually only have _one_ mask!
            self.group_mapping = {
                group: "_shared" for group in self.metadata.present_group_names
            }

        return self.group_mapping
<<<<<<< HEAD
    
    def _generate_size_mapping_dictionary(self) -> dict[str, str]:
        """
        Creates cross-links between 'group names' and their underlying cell metadata
        names. Allows for pointers to be used instead of re-creating masks.
        """

        if self.group_size_mapping is not None:
            return self.group_size_mapping

        if self.metadata.shared_cell_counts is None:
            # Each and every particle type has its own cell counts, offsets,
            # and hence masks.
            self.group_size_mapping = {
                f"{group}_size": f"_{group}_size" for group in self.metadata.present_group_names
            }
        else:
            # We actually only have _one_ mask!
            self.group_size_mapping = {
                f"{group}_size": "_shared_size" for group in self.metadata.present_group_names
            }

        return self.group_size_mapping
    
=======

>>>>>>> 79d098e6
    def _generate_update_list(self) -> list[str]:
        """
        Gets a list of internal mask variables that need to be updated when
        we change the spatial mask.
        """

        if self.metadata.shared_cell_counts is None:
            # Each and every particle type has its own cell counts, offsets,
            # and hence masks.
            return [f"_{group}" for group in self.metadata.present_group_names]
        else:
            # We actually only have _one_ mask!
            return ["_shared"]

<<<<<<< HEAD
    def __getattr__(self, name):
        """
        Overloads the getattr method to allow for direct access to the masks
        for each particle type.
        """
        mappings = {**self._generate_mapping_dictionary(), **self._generate_size_mapping_dictionary()}

        underlying_name = mappings.get(name, None)

        if underlying_name is not None:
            return getattr(self, underlying_name)
        
        raise AttributeError(f"Attribute {name} not found in SWIFTMask")
        
=======
    def _create_pointers(self):
        # Create pointers for every single particle type.
        for group_name, data_name in self._generate_mapping_dictionary().items():
            setattr(self, group_name, getattr(self, data_name))

            setattr(self, f"{group_name}_size", getattr(self, f"{data_name}_size"))
>>>>>>> 79d098e6

    def _generate_empty_masks(self):
        """
        Generates the empty (i.e. all False) masks for all available particle
        types.
        """

        mapping = self._generate_mapping_dictionary()

        if self.metadata.shared_cell_counts is not None:
            size = getattr(
                self.metadata, f"n_{self.metadata.shared_cell_counts.lower()}"
            )
            self._shared = np.ones(size, dtype=bool)
            self._shared_size = size

        else:
            # Create empty masks for each and every particle type.
            for group_name, data_name in mapping.items():
                size = getattr(self.metadata, f"n_{group_name}")
                setattr(self, data_name, np.ones(size, dtype=bool))
                setattr(self, f"{data_name}_size", size)

        return

    def _unpack_cell_metadata(self):
        """
        Unpacks the cell metadata into local (to the class) variables. We do not
        read in information for empty cells.
        """

        # Reset this in case for any reason we have messed them up

        self.counts = {}
        self.offsets = {}

        cell_handle = self.units.handle["Cells"]
        count_handle = cell_handle["Counts"]
        metadata_handle = cell_handle["Meta-data"]
        centers_handle = cell_handle["Centres"]

        try:
            offset_handle = cell_handle["OffsetsInFile"]
        except KeyError:
            # Previous version of SWIFT did not have distributed
            # file i/o implemented
            offset_handle = cell_handle["Offsets"]

        if self.metadata.shared_cell_counts is not None:
            # Single - called _shared.
            self.offsets["shared"] = offset_handle[self.metadata.shared_cell_counts][:]
            self.counts["shared"] = count_handle[self.metadata.shared_cell_counts][:]
        else:
            for group, group_name in zip(
                self.metadata.present_groups, self.metadata.present_group_names
            ):
                counts = count_handle[group][:]
                offsets = offset_handle[group][:]

                self.offsets[group_name] = offset_handle[group][:]
                self.counts[group_name] = count_handle[group][:]

        # Only want to compute this once (even if it is fast, we do not
        # have a reliable stable sort in the case where cells do not
        # contain at least one of each type of particle).
        sort = None

        # Now perform sort:
        for key in self.offsets.keys():
            offsets = self.offsets[key]
            counts = self.counts[key]

            # When using MPI, we cannot assume that these are sorted.
            if sort is None:
                # Only compute once; not stable between particle
                # types if some datasets do not have particles in a cell!
                sort = np.argsort(offsets)

            self.offsets[key] = offsets[sort]
            self.counts[key] = counts[sort]

        # Also need to sort centers in the same way
        self.centers = unyt.unyt_array(centers_handle[:][sort], units=self.units.length)

        # Note that we cannot assume that these are cubic, unfortunately.
        self.cell_size = unyt.unyt_array(
            metadata_handle.attrs["size"], units=self.units.length
        )

        return

    def constrain_mask(
        self,
        group_name: str,
        quantity: str,
        lower: unyt.array.unyt_quantity,
        upper: unyt.array.unyt_quantity,
    ):
        """
        Constrains the mask further for a given particle type, and bounds a
        quantity between lower and upper values.

        We update the mask such that

            lower < group_name.quantity <= upper

        The quantities must have units attached.

        Parameters
        ----------
        group_name : str
            particle type

        quantity : str
            quantity being constrained

        lower : unyt.array.unyt_quantity
            constraint lower bound

        upper : unyt.array.unyt_quantity
            constraint upper bound

        See Also
        --------

        constrain_spatial : method to generate spatially constrained cell mask

        """

        if self.spatial_only:
            print("You cannot constrain a mask if spatial_only=True")
            print("Please re-initialise the SWIFTMask object with spatial_only=False")
            return

        mapping = self._generate_mapping_dictionary()
        data_name = mapping[group_name]

        current_mask = getattr(self, data_name)

        group_metadata = getattr(self.metadata, f"{group_name}_properties")
        unit_dict = {
            k: v for k, v in zip(group_metadata.field_names, group_metadata.field_units)
        }

        unit = unit_dict[quantity]

        handle_dict = {
            k: v for k, v in zip(group_metadata.field_names, group_metadata.field_paths)
        }

        handle = handle_dict[quantity]

        # Load in the relevant data.

        with h5py.File(self.metadata.filename, "r") as file:
            # Surprisingly this is faster than just using the boolean
            # indexing because h5py has slow indexing routines.
            data = unyt.unyt_array(
                np.take(file[handle], np.where(current_mask)[0], axis=0), units=unit
            )

        new_mask = np.logical_and.reduce([data > lower, data <= upper])

        current_mask[current_mask] = new_mask

        setattr(self, data_name, current_mask)

        return

    def _generate_cell_mask(self, restrict):
        """
        Generates spatially restricted mask for cell

        Takes the cell metadata and finds the mask for the _cells_ that are
        within the spatial region defined by the spatial mask. Not for
        user use.

        Parameters
        ----------

        restrict : list
            Restrict is a 3 length list that contains length two arrays giving
            the lower and upper bounds for that axis, e.g.

            restrict = [
                [0.5, 0.7],
                [0.1, 0.9],
                [0.0, 0.1]
            ]

            These values must have units associated with them.

        Returns
        -------

        cell_mask : np.array[bool]
            mask to indicate which cells are within the specified spatial range
        """

        cell_mask = np.ones(len(self.centers), dtype=bool)

        for dimension in range(0, 3):
            if restrict[dimension] is None:
                continue

            # Include the cell size so it's easier to find the overlap
            lower = restrict[dimension][0] - 0.5 * self.cell_size[dimension]
            upper = restrict[dimension][1] + 0.5 * self.cell_size[dimension]
            boxsize = self.metadata.boxsize[dimension]

            # Now need to deal with the three wrapping cases:
            if lower.value < 0.0:
                # Wrap lower -> high
                lower += boxsize

                this_mask = np.logical_or.reduce(
                    [
                        self.centers[cell_mask, dimension] > lower,
                        self.centers[cell_mask, dimension] <= upper,
                    ]
                )
            elif upper > boxsize:
                # Wrap high -> lower
                upper -= boxsize

                this_mask = np.logical_or.reduce(
                    [
                        self.centers[cell_mask, dimension] > lower,
                        self.centers[cell_mask, dimension] <= upper,
                    ]
                )
            else:
                # No wrapping required
                this_mask = np.logical_and.reduce(
                    [
                        self.centers[cell_mask, dimension] > lower,
                        self.centers[cell_mask, dimension] <= upper,
                    ]
                )

            cell_mask[cell_mask] = this_mask

        return cell_mask

    def _update_spatial_mask(self, restrict, data_name: str, cell_mask: np.array):
        """
        Updates the particle mask using the cell mask.

        We actually overwrite all non-used cells with False, rather than the
        inverse, as we assume initially that we want to write all particles in,
        and we want to respect other masks that may have been applied to the data.

        Parameters
        ----------

        restrict : list
            currently unused

        data_name : str
            underlying data to update (e.g. _gas, _shared)

        cell_mask : np.array
            cell mask used to update the particle mask
        """

        count_name = data_name[1:]  # Remove the underscore

        if self.spatial_only:
            counts = self.counts[count_name][cell_mask]
            offsets = self.offsets[count_name][cell_mask]

            this_mask = [[o, c + o] for c, o in zip(counts, offsets)]

            setattr(self, data_name, np.array(this_mask))
            setattr(self, f"{data_name}_size", np.sum(counts))

        else:
            counts = self.counts[count_name][~cell_mask]
            offsets = self.offsets[count_name][~cell_mask]

            # We must do the whole boolean mask business.
            this_mask = getattr(self, data_name)

            for count, offset in zip(counts, offsets):
                this_mask[offset : count + offset] = False

        return

    def constrain_spatial(self, restrict, intersect: bool = False):
        """
        Uses the cell metadata to create a spatial mask.

        This mask is necessarily approximate and is coarse-grained to the cell size.

        Parameters
        ----------

        restrict : list
            length 3 list of length two arrays giving the lower and
            upper bounds for that axis, e.g.

            restrict = [
                [0.5, 0.7],
                [0.1, 0.9],
                [0.0, 0.1]

            ]

            These values must have units associated with them. It is also acceptable
            to have a row as None to not restrict in this direction.

        intersect : bool
            If `True`, intersect the spatial mask with any existing spatial mask to
            select two (or more) regions with repeated calls to `constrain_spatial`.
            By default (`False`) any existing mask is overwritten.

        See Also
        -------

        constrain_mask : method to further refine mask
        """

        if hasattr(self, "cell_mask") and intersect:
            # we already have a mask and are in intersect mode
            self.cell_mask = np.logical_or(
                self.cell_mask, self._generate_cell_mask(restrict)
            )
        else:
            # we just make a new mask
            self.cell_mask = self._generate_cell_mask(restrict)

        for mask in self._generate_update_list():
            self._update_spatial_mask(restrict, mask, self.cell_mask)

        return

    def convert_masks_to_ranges(self):
        """
        Converts the masks to range masks so that they take up less space.

        This is non-reversible. It is also not required, but can help save space
        on highly constrained machines before you start reading in the data.

        If you don't know what you are doing please don't use this.
        """

        # Spatial only already comes like this!
        if not self.spatial_only:
            # We must do the whole boolean mask stuff. To do that, we
            # First, convert each boolean mask into an integer mask
            # Use the accelerate.ranges_from_array function to convert
            # This into a set of ranges.
            for mask in self._generate_update_list():
                where_array = np.where(getattr(self, mask))[0]
                setattr(self, f"{mask}_size", where_array.size)
                print(mask, where_array)
                setattr(self, mask, ranges_from_array(where_array))

        return

    def constrain_index(self, index: int):
        """
        Constrain the mask to a single row.

        Intended for use with SOAP catalogues, mask to read only a single row.

        Parameters
        ----------
        index : int
            The index of the row to select.
        """
        if not self.metadata.filetype == "SOAP":
            warnings.warn("Not masking a SOAP catalogue, nothing constrained.")
            return
        for group_name in self.metadata.present_group_names:
            setattr(self, group_name, np.array([[index, index + 1]]))
            setattr(self, f"{group_name}_size", 1)
        return

    def get_masked_counts_offsets(
        self
    ) -> tuple[dict[str, np.array], dict[str, np.array]]:
        """
        Returns the particle counts and offsets in cells selected by the mask

        Returns
        -------

        Dict[str, np.array], Dict[str, np.array]
            Dictionaries containing the particle offets and counts for each particle
            type. For example, the particle counts dictionary would be of the form

            .. code-block:: python

                {"gas": [g_0, g_1, ...],
                 "dark matter": [bh_0, bh_1, ...], ...}

            where the keys would be each of the particle types and values are arrays
            of the number of corresponding particles in each cell (in this case there
            would be g_0 gas particles in the first cell, g_1 in the second, etc.).
            The structure of the dictionaries is the same for the offsets, with the
            arrays now storing the offset of the first particle in the cell.

        """
        if self.spatial_only:
            masked_counts = {}
            current_offsets = {}
            if not hasattr(self, "cell_mask"):
                raise RuntimeError(
                    "Subset writing requires specifying a cell mask. Please use "
                    "constrain_spatial with a suitable restrict array to generate one."
                )
            for part_type, counts in self.counts.items():
                masked_counts[part_type] = counts * self.cell_mask

                current_offsets[part_type] = [0] * counts.size
                running_sum = 0
                for i in range(len(counts)):
                    current_offsets[part_type][i] = running_sum
                    running_sum += masked_counts[part_type][i]

            return masked_counts, current_offsets
        else:
            raise ("Only applies on spatial only masks")<|MERGE_RESOLUTION|>--- conflicted
+++ resolved
@@ -91,7 +91,6 @@
             }
 
         return self.group_mapping
-<<<<<<< HEAD
     
     def _generate_size_mapping_dictionary(self) -> dict[str, str]:
         """
@@ -116,9 +115,6 @@
 
         return self.group_size_mapping
     
-=======
-
->>>>>>> 79d098e6
     def _generate_update_list(self) -> list[str]:
         """
         Gets a list of internal mask variables that need to be updated when
@@ -133,7 +129,6 @@
             # We actually only have _one_ mask!
             return ["_shared"]
 
-<<<<<<< HEAD
     def __getattr__(self, name):
         """
         Overloads the getattr method to allow for direct access to the masks
@@ -148,14 +143,6 @@
         
         raise AttributeError(f"Attribute {name} not found in SWIFTMask")
         
-=======
-    def _create_pointers(self):
-        # Create pointers for every single particle type.
-        for group_name, data_name in self._generate_mapping_dictionary().items():
-            setattr(self, group_name, getattr(self, data_name))
-
-            setattr(self, f"{group_name}_size", getattr(self, f"{data_name}_size"))
->>>>>>> 79d098e6
 
     def _generate_empty_masks(self):
         """
